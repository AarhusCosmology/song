--- conflicted
+++ resolved
@@ -945,70 +945,8 @@
 struct perturb2_vector
 {
 
-<<<<<<< HEAD
-  // ================================================
-  // =                    Shortcuts                 =
-  // ================================================
-
-  /* Note that the number of evolved equations changes during the evaluation of a single (k1,k2,k3) mode.
-  This happens, for example, whenever the approximation scheme changes at some time.  Hence, the following
-  'l_max' and 'n_hierarchy' variables are not related to the particular (k1,k2,k3) mode, but to the
-  time interval. */
-  int l_max_g;                  /* Max 'l' momentum in Boltzmann hierarchy */
-  int l_max_pol_g;              /* Max 'l' momentum in Boltzmann hierarchy */
-  int l_max_ur;                 /* Max 'l' momentum in Boltzmann hierarchy */
-  int n_hierarchy_g;            /* Number of photon temperature hierarchy equations */
-  int n_hierarchy_pol_g;        /* Number of photon polarization hierarchy equations (same for E and B-modes) */  
-  int n_hierarchy_b;            /* Number of baryon hierarchy equations */
-  int n_hierarchy_cdm;          /* Number of cold dark matter hierarchy equations */    
-  int n_hierarchy_ur;           /* Number of neutrino hierarchy equations */
-
-  /* Needed to address the baryon and CDM hierarchies with a loop over n,l,m.
-  For perfect fluids, n_max=l_max=1, otherwise =2. */
-  int n_max_b;                  
-  int l_max_b;
-  int n_max_cdm;
-  int l_max_cdm;
-
-
-
-  // ==============================================
-  // = Indices of evolved second-order quantities = 
-  // ==============================================
-
-  // ***** Photon hierarchies
-  int index_pt2_monopole_g;                   /* Photon temperature hierarchy starts here */
-  int index_pt2_monopole_E;                   /* Photon E-mode polarization hierarchy starts here */  
-  int index_pt2_monopole_B;                   /* Photon B-mode polarization hierarchy starts here */    
-
-  // *** Baryons hierarchy
-  int index_pt2_monopole_b;
-
-  // ***** Cold dark matter hierarchy
-  int index_pt2_monopole_cdm;
-
-  // ***** Neutrino hierarchy
-  int index_pt2_monopole_ur;
-      
-  // ***** magnetic fields
-  
-  int index_pt2_monopole_mag;    
-  
-  // ***** Metric variables
-  int index_pt2_eta;                        /* Synchronous gauge metric perturbation eta */
-  int index_pt2_phi;                        /* Newtonian gauge potential phi */
-  int index_pt2_omega_m1;                   /* Newtonian gauge vector potential omega_[m=1] */
-  int index_pt2_gamma_m2;                   /* Newtonian gauge tensor potential gamma_[m=2] */
-  int index_pt2_gamma_m2_prime;             /* the equation for gamma_[m=2] is a second order DE */
-
-  int pt2_size;                             /* Size of perturbation vector, equivalent to the number of evolved quantities */
-
-  // =================
-  // =    Arrays     =
-  // =================
-
-  /* Array of perturbations to be integrated. It is filled at the end of each iteration of the evolver. */
-=======
+
+ 
   // ====================================================================================
   // =                                 Number of equations                              =
   // ====================================================================================
@@ -1059,6 +997,10 @@
   /* Matter hierarchies */
   int index_pt2_monopole_b;       /**< Evolution index for baryon hierarchy */
   int index_pt2_monopole_cdm;     /**< Evolution index for cold dark matter hierarchy */
+  
+	/* Magnetic Field*/
+  int index_pt2_monopole_mag; 		/**< Evolution index for magnetic field hierarchy*/   
+  
 
   /* Metric variables */
   int index_pt2_eta;               /**< Evolution index for synchronous gauge metric perturbation eta */
@@ -1071,7 +1013,7 @@
 
   /** Array of perturbations to be integrated. It is filled by the evolver at the end of
   each time step. */
->>>>>>> 009f7146
+
   double * y;
 
   /** Vector containing the time-derivative of the evolved perturbations contained in y.
